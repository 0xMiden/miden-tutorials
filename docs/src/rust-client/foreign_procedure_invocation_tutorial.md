--- conflicted
+++ resolved
@@ -691,8 +691,4 @@
 
 ### Continue learning
 
-<<<<<<< HEAD
-Next tutorial: [How to Use Ephemeral Notes](./ephemeral_note_how_to.md)
-=======
-Next tutorial: [How to Use Ephemeral Notes](ephemeral_note_how_to.md)
->>>>>>> c9193820
+Next tutorial: [How to Use Ephemeral Notes](ephemeral_note_how_to.md)