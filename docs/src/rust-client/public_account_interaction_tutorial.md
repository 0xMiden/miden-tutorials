--- conflicted
+++ resolved
@@ -240,93 +240,7 @@
 
 Add the following code snippet to the end of your `src/main.rs` function:
 
-<<<<<<< HEAD
 ```rust ignore
-=======
-```rust,no_run
-# use std::{fs, path::Path, sync::Arc};
-
-# use miden_assembly::{
-#     ast::{Module, ModuleKind},
-#     LibraryPath,
-# };
-# use miden_client::{
-#     account::Address,
-#     builder::ClientBuilder,
-#     keystore::FilesystemKeyStore,
-#     rpc::{Endpoint, TonicRpcClient},
-#     transaction::{TransactionKernel, TransactionRequestBuilder},
-#     ClientError, ScriptBuilder,
-# };
-# use miden_objects::{assembly::Assembler, assembly::DefaultSourceManager};
-
-# fn create_library(
-#     assembler: Assembler,
-#     library_path: &str,
-#     source_code: &str,
-# ) -> Result<miden_assembly::Library, Box<dyn std::error::Error>> {
-#     let source_manager = Arc::new(DefaultSourceManager::default());
-#     let module = Module::parser(ModuleKind::Library).parse_str(
-#         LibraryPath::new(library_path)?,
-#         source_code,
-#         &source_manager,
-#     )?;
-#     let library = assembler.clone().assemble_library([module])?;
-#     Ok(library)
-# }
-
-# #[tokio::main]
-# async fn main() -> Result<(), ClientError> {
-#     // Initialize client
-#     let endpoint = Endpoint::testnet();
-#     let timeout_ms = 10_000;
-#     let rpc_api = Arc::new(TonicRpcClient::new(&endpoint, timeout_ms));
-#     let keystore = FilesystemKeyStore::new("./keystore".into()).unwrap().into();
-
-#     let mut client = ClientBuilder::new()
-#         .rpc(rpc_api)
-#         .authenticator(keystore)
-#         .in_debug_mode(true.into())
-#         .build()
-#         .await?;
-
-#     let sync_summary = client.sync_state().await.unwrap();
-#     println!("Latest block: {}", sync_summary.block_num);
-
-#     // -------------------------------------------------------------------------
-#     // STEP 1: Read the Public State of the Counter Contract
-#     // -------------------------------------------------------------------------
-#     println!("\n[STEP 1] Reading data from public state");
-
-#     // Define the Counter Contract account id from counter contract deploy
-#     let (_network_id, address) =
-#         Address::from_bech32("mtst1qre73e6qcrfevqqngx8wewvveacqqjh8p2a").unwrap();
-#     let counter_contract_id = match address {
-#         Address::AccountId(account_id_address) => account_id_address.id(),
-#         _ => panic!("Expected AccountId address"),
-#     };
-
-#     client
-#         .import_account_by_id(counter_contract_id)
-#         .await
-#         .unwrap();
-
-#     let counter_contract_details = client.get_account(counter_contract_id).await.unwrap();
-
-#     let counter_contract = if let Some(account_record) = counter_contract_details {
-#         // Clone the account to get an owned instance
-#         let account = account_record.account().clone();
-#         println!(
-#             "Account details: {:?}",
-#             account.storage().slots().first().unwrap()
-#         );
-#         account // Now returns an owned account
-#     } else {
-#         panic!("Counter contract not found!");
-#     };
-
-#
->>>>>>> b281dea2
 // -------------------------------------------------------------------------
 // STEP 2: Call the Counter Contract with a script
 // -------------------------------------------------------------------------
