--- conflicted
+++ resolved
@@ -3,21 +3,15 @@
 import { createMintConsume } from "../lib/createMintConsume";
 import { multiSendWithDelegatedProver } from "../lib/multiSendWithDelegatedProver";
 import { incrementCounterContract } from "../lib/incrementCounterContract";
-<<<<<<< HEAD
+import { unauthenticatedNoteTransfer } from "../lib/unauthenticatedNoteTransfer";
 import { foreignProcedureInvocation } from "../lib/foreignProcedureInvocation";
-=======
-import { unauthenticatedNoteTransfer } from "../lib/unauthenticatedNoteTransfer";
->>>>>>> 794ba4c8
 
 export default function Home() {
   const [isCreatingNotes, setIsCreatingNotes] = useState(false);
   const [isMultiSendNotes, setIsMultiSendNotes] = useState(false);
   const [isIncrementCounter, setIsIncrementCounter] = useState(false);
-<<<<<<< HEAD
+  const [isUnauthenticatedNoteTransfer, setIsUnauthenticatedNoteTransfer] = useState(false);
   const [isForeignProcedureInvocation, setIsForeignProcedureInvocation] = useState(false);
-=======
-  const [isUnauthenticatedNoteTransfer, setIsUnauthenticatedNoteTransfer] = useState(false);
->>>>>>> 794ba4c8
 
   const handleCreateMintConsume = async () => {
     setIsCreatingNotes(true);
@@ -37,17 +31,16 @@
     setIsIncrementCounter(false);
   };
 
-<<<<<<< HEAD
+  const handleUnauthenticatedNoteTransfer = async () => {
+    setIsUnauthenticatedNoteTransfer(true);
+    await unauthenticatedNoteTransfer();
+    setIsUnauthenticatedNoteTransfer(false);
+  };
+
   const handleForeignProcedureInvocation = async () => {
     setIsForeignProcedureInvocation(true);
     await foreignProcedureInvocation();
     setIsForeignProcedureInvocation(false);
-=======
-  const handleUnauthenticatedNoteTransfer = async () => {
-    setIsUnauthenticatedNoteTransfer(true);
-    await unauthenticatedNoteTransfer();
-    setIsUnauthenticatedNoteTransfer(false);
->>>>>>> 794ba4c8
   };
 
   return (
@@ -85,21 +78,21 @@
           </button>
 
           <button
-<<<<<<< HEAD
+            onClick={handleUnauthenticatedNoteTransfer}
+            className="w-full px-6 py-3 text-lg cursor-pointer bg-transparent border-2 border-orange-600 text-white rounded-lg transition-all hover:bg-orange-600 hover:text-white"
+          >
+            {isUnauthenticatedNoteTransfer
+              ? "Working..."
+              : "Tutorial #4: Unauthenticated Note Transfer"}
+          </button>
+
+          <button
             onClick={handleForeignProcedureInvocation}
             className="w-full px-6 py-3 text-lg cursor-pointer bg-transparent border-2 border-orange-600 text-white rounded-lg transition-all hover:bg-orange-600 hover:text-white"
           >
             {isForeignProcedureInvocation
               ? "Working..."
               : "Tutorial #4: Foreign Procedure Invocation"}
-=======
-            onClick={handleUnauthenticatedNoteTransfer}
-            className="w-full px-6 py-3 text-lg cursor-pointer bg-transparent border-2 border-orange-600 text-white rounded-lg transition-all hover:bg-orange-600 hover:text-white"
-          >
-            {isUnauthenticatedNoteTransfer
-              ? "Working..."
-              : "Tutorial #4: Unauthenticated Note Transfer"}
->>>>>>> 794ba4c8
           </button>
         </div>
       </div>
