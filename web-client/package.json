{
  "name": "web-client",
  "version": "0.1.0",
  "private": true,
  "scripts": {
    "dev": "next dev",
    "build": "next build",
    "start": "next start",
    "lint": "next lint"
  },
  "dependencies": {
<<<<<<< HEAD
    "@demox-labs/miden-sdk": "^0.11.3",
    "@demox-labs/miden-wallet-adapter": "^0.3.3",
    "@demox-labs/miden-wallet-adapter-react": "^0.3.0",
    "@demox-labs/miden-wallet-adapter-reactui": "^0.3.0",
=======
    "@demox-labs/miden-sdk": "0.11.1",
>>>>>>> 57e58ec5
    "next": "15.3.2",
    "react": "^19.0.0",
    "react-dom": "^19.0.0"
  },
  "devDependencies": {
    "@tailwindcss/postcss": "^4",
    "@types/node": "^20",
    "@types/react": "^19",
    "@types/react-dom": "^19",
    "tailwindcss": "^4",
    "typescript": "^5"
  }
}<|MERGE_RESOLUTION|>--- conflicted
+++ resolved
@@ -9,14 +9,7 @@
     "lint": "next lint"
   },
   "dependencies": {
-<<<<<<< HEAD
-    "@demox-labs/miden-sdk": "^0.11.3",
-    "@demox-labs/miden-wallet-adapter": "^0.3.3",
-    "@demox-labs/miden-wallet-adapter-react": "^0.3.0",
-    "@demox-labs/miden-wallet-adapter-reactui": "^0.3.0",
-=======
     "@demox-labs/miden-sdk": "0.11.1",
->>>>>>> 57e58ec5
     "next": "15.3.2",
     "react": "^19.0.0",
     "react-dom": "^19.0.0"
